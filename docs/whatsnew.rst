***********
What's New?
***********

These are new features and improvements of note in each release.

v1.X (development)
------------------
- New loader for CHARMM topology files: ``md.load_psf`` (Jason M. Swails)
- New text-based :doc:`atom selection domain-specific language <atom_selection>`
  allowing natural querying of atoms as well as generation of equivalent
  python code for embedding in scripts or applications
  (Matthew P. Harrigan, Robert T. McGibbon)
- Support reading and writing Amber restart files (Jason M. Swails)
<<<<<<< HEAD
- ``md.shrake_rupley`` supports a new option to accumulate total SASA by residue
  (Robert T. McGibbon)
=======
- Fix potential segmentation fault when reading corrupted XTC files. (Robert T. McGibbon)
>>>>>>> ff0124af


v1.0.0 (September 7, 2014)
--------------------------
We're pleased to announce the 1.0 release of MDTraj! Our 1.0 release indicates
that MDTraj is stable enough to be used in production calculations, and that
we have a stronger commitment to backward compatibility. Two substantial new
features have been added since 0.9, but the API has remained quite stable.

- New interactive WebGl-based protein visualization in IPython notebook -- this
  feature is quite new and will continue to evolve throughout the 1.X release
  cycle.
- New ``md.compute_dssp`` function for DSSP secondary structure assignment.
- Multiple bugfixes in PDB parsing, including handling of ATOM serial's
  CONNECT records, support of .gziped files,
- Fix compilation errors on OSX and older linux platforms (gcc-4.1)
- ``compute_distances``, ``compute_angles``, ``compute_dihedrals`` now accept
  iterators for the indices argument.
- New ``Topology.select_atom_indices`` method.
- Ability to save b factors in PDB files.
- ``restrict_atoms`` has been deprecated, and replaced with ``atom_slice``.
- Better support for multi-chain proteins in dihedral methods.

Thanks to Robert T. McGibbon, Kyle A. Beauchamp, Lee-Ping Wang, Jason M. Swails,
ag1989, Carlos X. Hernandez, Matthew P. Harrigan and Christian Schwantes
for contributions.


v0.9.0 (June 10, 2014)
-----------------------
- Brand new ``nmr`` library that includes transparent python interfaces to
  SHIFTX2, PPM and SPARTA+ for chemical shifts, as a library for scalar
  couplings (J) using the Karplus relation.
- New ``lprmsd`` distance metric for linear-programming root mean square
  deviations which optimizes over the label correspondence between
  exchangeable atoms in the two conformations.
- New ``wernet_nilsson`` function for hydrogen bond identification.
- New parser for ``mol2`` format files.
- Many new convenience methods on ``md.Topology``, including ``to_bondgraph``
  to create a NetworkX graph from a topology.
- New ``compute_drid`` function for calculation of distribution of
  reciprocal inter-atomic distances (DRID) distance metric
- Core geometry routines ``compute_angles`` and ``compute_dihedrals`` now
  respect periodic boundary conditions via a substantial internal refactoring
  of the geometry library. They also have significantly improved numerical
  stability.
- Numerous bugfixes, including fixing potential segfaults with ``md.rmsd`` and
  the NetCDF parser as well as increased compliance for AMBER .prmtop and
  TINKER .arc parsers.
- Many internal changes to hardware detection code, ensuring that compiled
  binaries run appropriately on any platform, including those that don't support
  modern CPU features like SSE4.
- Major improvements to our automated testing framework. Every pull request
  and commit to MDTraj is now being tested across a matrix of 4 different
  python versions on linux as well as python3 on Windows.
- A number of brand new example IPython notebooks on the website demonstrating
  all of these new features!


v0.8.0 (March 10, 2014)
-----------------------
- New parser for AMBER PRMTOP topology files.
- Removed dependency on netCDF4 and the c libnetcdf. We're now exclusively using
  the pure python NetCDF3 implementation in ``scipy.io``, which is now a dependency.
- Removed dependency on ``simtk.unit`` as an external package
- Fixed a behavior where "default" unit cell dimensions were being saved in
  trajectories without periodic boundary conditions in XTC, DCD and TRR, which
  when loaded up later were interpreted as being "real" periodic boundary conditions.
- Better ResSeq preservation in HDF5 files.
- More detailed ``repr`` and ``str`` on ``Trajectory``.
- Load pdb files directly from a URL.
- Unicode fixes for python3.
- Bugfixes in OpenMM reporters
- New theme for the documentation with IPython notebooks for the examples
- Improvements to ``DCD seek()``
- Reorganized the internal layout of the code for easier navigation, IPython
  tab completion.

Thanks to everyone who contributed to this release: Robert T. McGibbon,
Kyle A. Beauchamp, Carlos Hernandez, TJ Lane, Gert Kiss, and Matt Harrigan.

v0.7.0 (February 21, 2014)
--------------------------
- New geometry functions ``md.compute_contacts`` and ``md.geometry.squareform`` for residue-residue contact maps
- Fix segfault in ``md.rmsd`` when using the optional ``atom_indices`` kwarg
- ``md.compute_phi``, ``md.compute_psi``, and ``md.compute_omega`` now return the correct atom indices, as their docstring always said.
- Topology ``Element`` instances are now properly immutable
- Small bugfixes to ``baker_hubbard``, and better docstring
- Automatic installation of ``pandas`` and ``simtk.unit`` via setuptools' ``install_requires``.
- Small bugfix to mdcrd loading with stride
- ``superpose`` now correctly translates the final structure, and doesn't recenter the reference structure

v0.6.1 (February 11, 2014)
--------------------------
- ``Trajectory.join(discard_overlapping_frames=True)`` is criterion for detecting overlapping frames is more realistic
- We now support installation via conda, and are supplying conda binaries
- ``md.load()`` is much faster when loading multiple trajectory files
- Bug-fixes for pandas 0.13.0 release, detection of zinc atoms in PDB files
- Geometry functions are more resilient to segfaults from bad user parameters
- Fix intermittent RMSD segfaults from invalid memory access
- Fix RMSD centering bug with memory alignment after restrict_atoms

v0.6.0 (January 21, 2014)
-------------------------
- ``md.rmsd()`` signature changed to be more understandable
- All file objects now have a ``__len__`` function.
- Small bugfixes related to vsites.

v0.5.1 (January 4, 2014)
------------------------
- Minor bug fix when no dihedrals match specification
- Add ``__str__`` to Topology parts
- More examples sections in docstrings

v0.5.0 (January 3, 2014)
------------------------
- Numerous bug fixes
- Much improved coverage of the test suite.
- Removed cffi dependency for accelerated geometry code
- Faster multi-trajectory loading
- MSMBuilder2 LH5 format support
- Change license from GPL to LGPL
- More convenience methods on Topology
- PDB writer writes connect records
- Hydrogen bond identification with ``baker_hubbard``
- Rotation/translation to superpose trajectories
- New RMSD API. It's much simpler and much more memory efficient
- Full support for computing all of the chi angles
- Add seek/tell methods to all of the trajectory file objects
- New top level memory efficient ``iterload`` method for chunked trajectory loading<|MERGE_RESOLUTION|>--- conflicted
+++ resolved
@@ -12,12 +12,11 @@
   python code for embedding in scripts or applications
   (Matthew P. Harrigan, Robert T. McGibbon)
 - Support reading and writing Amber restart files (Jason M. Swails)
-<<<<<<< HEAD
 - ``md.shrake_rupley`` supports a new option to accumulate total SASA by residue
   (Robert T. McGibbon)
-=======
-- Fix potential segmentation fault when reading corrupted XTC files. (Robert T. McGibbon)
->>>>>>> ff0124af
+- Fix potential segmentation fault when reading corrupted XTC files.
+  (Robert T. McGibbon)
+
 
 
 v1.0.0 (September 7, 2014)
